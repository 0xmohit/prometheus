--- conflicted
+++ resolved
@@ -481,8 +481,7 @@
 	groups, errs := m.loadGroups(time.Duration(conf.GlobalConfig.EvaluationInterval), files...)
 	if errs != nil {
 		for _, e := range errs {
-			// TODO(gouthamve): Move to non-global logger.
-			log.Errorln(e)
+			m.logger.Errorln(e)
 		}
 		return errors.New("error loading rules, previous rule set restored")
 	}
@@ -536,20 +535,11 @@
 			return nil, errs
 		}
 
-<<<<<<< HEAD
 		for _, rg := range rgs.Groups {
 			itv := interval
 			if rg.Interval != 0 {
 				itv = time.Duration(rg.Interval)
 			}
-=======
-		for _, stmt := range stmts {
-			var rule Rule
-
-			switch r := stmt.(type) {
-			case *promql.AlertStmt:
-				rule = NewAlertingRule(r.Name, r.Expr, r.Duration, r.Labels, r.Annotations, m.logger)
->>>>>>> 98c2d847
 
 			rules := make([]Rule, 0, len(rg.Rules))
 			for _, r := range rg.Rules {
@@ -565,6 +555,7 @@
 						time.Duration(r.For),
 						labels.FromMap(r.Labels),
 						labels.FromMap(r.Annotations),
+						m.logger,
 					))
 					continue
 				}
